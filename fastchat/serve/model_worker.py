--- conflicted
+++ resolved
@@ -423,9 +423,6 @@
     )
     parser.add_argument("--stream-interval", type=int, default=2)
     parser.add_argument("--no-register", action="store_true")
-<<<<<<< HEAD
-    parser.add_argument("--attest", type=bool, default=False, help="whether enable attesation")
-=======
     parser.add_argument(
         "--enable-tls",
         action="store_true",
@@ -443,7 +440,12 @@
         help="server key path used for tls verification",
         default="",
     )
->>>>>>> 8ce06362
+    parser.add_argument(
+        "--attest",
+        type=bool,
+        default=False,
+        help="whether enable attesation"
+    )
     args = parser.parse_args()
     logger.info(f"args: {args}")
     
